--- conflicted
+++ resolved
@@ -24,19 +24,11 @@
 
 
 
-<<<<<<< HEAD
-
-from itertools import product, combinations #standard library
-import json
-
-
-=======
 #standard libraries
 from itertools import product, combinations, permutations 
 from time import time
 from multiprocessing import Process, Event, Lock
 from numpy import array_split
->>>>>>> 38de3368
 
 
 ## bitwise operations CONVENTION: LSB ##
@@ -205,17 +197,6 @@
 
     return list(tuple)
     """
-<<<<<<< HEAD
-    for i, net in enumerate(gate_list):
-        if net : 
-            for j, g in enumerate(net[1:-1]) : #inside big sandwich
-                mnet = list(net)  #get a mutable object
-                g1, g2 = net[j], net[j+2]  #small sandwich g1|g|g2
-                if g1 == g2 :
-                    poss = get_pos_ones(g1)
-                    g_swapped = swapbits(*poss, g) 
-                    mnet[j+1] = g_swapped
-=======
     result = []
     for j, g in enumerate(gate_net[1:-1]) : #inside big sandwich
         mnet = list(gate_net)  #get a mutable object
@@ -224,7 +205,6 @@
             poss = get_pos_ones(g1)
             g_swapped = swapbits(*poss, g) 
             mnet[j+1] = g_swapped
->>>>>>> 38de3368
 
             if tuple(mnet)!= gate_net : 
                 result.append(tuple(mnet))
@@ -368,17 +348,8 @@
 
     print("%i unique network search is obtained within %f seconds"%(len(unique_net),time()-start))
 
-<<<<<<< HEAD
-    fname='List--%i.txt'%net_depth
-    with open(fname,'w+') as outfile:
-         json.dump(change_format(g2,nqubit,G), outfile, indent=None)
-    
-
-    return G
-=======
     return unique_net
->>>>>>> 38de3368
-
-
-
-
+
+
+
+
